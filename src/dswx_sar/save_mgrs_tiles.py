--- conflicted
+++ resolved
@@ -344,14 +344,10 @@
 
         for mgrs_tile_id in unique_mgrs_tile_list:
             #[TODO] specify file name
-<<<<<<< HEAD
-
-            output_mgrs_wtr = f'dswx_s1_{date_str_id}_{mgrs_tile_id}_WTR.tif'
-=======
+
             print('mgrs tile', mgrs_tile_id)
             dswx_name_format_prefix = f'OPERA_L3_DSWx-S1_T{mgrs_tile_id}_{date_str_id}_{processing_time}_v{product_version}'
             output_mgrs_wtr = f'{dswx_name_format_prefix}_B01_WTR.tif'
->>>>>>> e64591ab
 
             # bbox and epsg extract from MGRS tile
             save_mgrs_tile(source_tif_path=full_wtr1_water_set_path,
@@ -360,22 +356,15 @@
                         output_mgrs_id=mgrs_tile_id,
                         method='nearest')
 
-<<<<<<< HEAD
-            output_mgrs_wtr = f'dswx_s1_{date_str_id}_{mgrs_tile_id}_BWTR.tif'
-=======
             output_mgrs_wtr = f'{dswx_name_format_prefix}_B02_BWTR.tif'
->>>>>>> e64591ab
             save_mgrs_tile(source_tif_path=full_wtr_water_set_path,
                         output_dir_path=sas_outputdir,
                         output_tif_name=output_mgrs_wtr,
                         output_mgrs_id=mgrs_tile_id,
                         method='nearest')
 
-<<<<<<< HEAD
-            output_mgrs_wtr = f'dswx_s1_{date_str_id}_{mgrs_tile_id}_CONF.tif'
-=======
             output_mgrs_wtr = f'{dswx_name_format_prefix}_B03_CONF.tif'
->>>>>>> e64591ab
+
             save_mgrs_tile(source_tif_path=full_conf_water_set_path,
                         output_dir_path=sas_outputdir,
                         output_tif_name=output_mgrs_wtr,

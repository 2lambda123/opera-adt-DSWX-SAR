#!/usr/bin/env python

import logging
import os
import mimetypes
import time
from datetime import datetime

from dswx_sar import (mosaic_rtc_burst,
                      save_mgrs_tiles,
                      dummy_dswx_s1,
                      initial_threshold,
                      fuzzy_value_computation,
                      refine_with_bimodality,
                      masking_with_ancillary)

<<<<<<< HEAD
=======
from dswx_sar import mosaic_rtc_burst, save_mgrs_tiles, dummy_dswx_s1,\
                     pre_processing, region_growing

>>>>>>> 159af91c
from dswx_sar.dswx_runconfig import _get_parser, RunConfig
from dswx_sar import generate_log

logger = logging.getLogger('dswx_s1')

def dswx_s1_workflow(cfg):

    t_all = time.time()
    processing_cfg = cfg.groups.processing
    pol_list = processing_cfg.polarizations
    input_list = cfg.groups.input_file_group.input_file_path
    dswx_workflow = processing_cfg.dswx_workflow

    logger.info("")
    logger.info("Starting DSWx-S1 algorithm")
    logger.info(f"Number of RTC products: {len(input_list)}")
    logger.info(f"Polarizations : {pol_list}")

    # Create mosaic burst RTCs
    mosaic_rtc_burst.run(cfg)

    # preprocessing (relocating ancillary data and filtering)
    pre_processing.run(cfg)

<<<<<<< HEAD
    # Estimate threshold for given polarizations
    initial_threshold.run(cfg)

    # Fuzzy value computation
    fuzzy_value_computation.run(cfg)

    # Region Growing
    # [TODO] region_growing.run(cfg)

    # Create dummpy water map.
    dummy_dswx_s1.run(cfg)

    if dswx_workflow == 'opera_dswx_s1':
        # Land use map
        masking_with_ancillary.run(cfg)

        ### Refinement
        refine_with_bimodality.run(cfg)

        if processing_cfg.inundated_vegetation.enabled:
            #[TODO]detect_inundated_vegetation.run(cfg)
            pass

=======
    # create dummy water map. This will be replaced or removed in future. 
    dummy_dswx_s1.run(cfg)

    # apply region-growing algorithm
    region_growing.run(cfg)
>>>>>>> 159af91c

    # save product as mgrs tiles.
    save_mgrs_tiles.run(cfg)

    t_time_end = time.time()
    logger.info(f'total processing time: {t_time_end - t_all} sec')


def main():

    parser = _get_parser()
    args = parser.parse_args()
    cfg = RunConfig.load_from_yaml(args.input_yaml[0], 'dswx_s1', args)
    generate_log.configure_log_file(cfg.groups.log_file)

    dswx_s1_workflow(cfg)

if __name__ == '__main__':
    '''run dswx_s1 from command line'''
    main()<|MERGE_RESOLUTION|>--- conflicted
+++ resolved
@@ -14,12 +14,7 @@
                       refine_with_bimodality,
                       masking_with_ancillary)
 
-<<<<<<< HEAD
-=======
-from dswx_sar import mosaic_rtc_burst, save_mgrs_tiles, dummy_dswx_s1,\
-                     pre_processing, region_growing
 
->>>>>>> 159af91c
 from dswx_sar.dswx_runconfig import _get_parser, RunConfig
 from dswx_sar import generate_log
 
@@ -44,7 +39,6 @@
     # preprocessing (relocating ancillary data and filtering)
     pre_processing.run(cfg)
 
-<<<<<<< HEAD
     # Estimate threshold for given polarizations
     initial_threshold.run(cfg)
 
@@ -52,7 +46,7 @@
     fuzzy_value_computation.run(cfg)
 
     # Region Growing
-    # [TODO] region_growing.run(cfg)
+    region_growing.run(cfg)
 
     # Create dummpy water map.
     dummy_dswx_s1.run(cfg)
@@ -67,14 +61,6 @@
         if processing_cfg.inundated_vegetation.enabled:
             #[TODO]detect_inundated_vegetation.run(cfg)
             pass
-
-=======
-    # create dummy water map. This will be replaced or removed in future. 
-    dummy_dswx_s1.run(cfg)
-
-    # apply region-growing algorithm
-    region_growing.run(cfg)
->>>>>>> 159af91c
 
     # save product as mgrs tiles.
     save_mgrs_tiles.run(cfg)

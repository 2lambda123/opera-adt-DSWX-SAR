--- conflicted
+++ resolved
@@ -34,11 +34,7 @@
     'water': 1,  # water body
     'bright_water_fill': 2,
     'inundated_vegetation': 3,
-<<<<<<< HEAD
-    'partial_water': 4,
-    'dark_land_mask': 5,
-    'landcover_mask': 6,
-=======
+    'partial_water': 8,
     'inundated_vegetation_conf': 5,
     'dark_land_mask': 6,
     'landcover_mask': 7,
@@ -48,7 +44,6 @@
     'wetland_inundated_veg': 35,
     'wetland_dark_land_mask': 36,
     'wetland_landcover_mask': 37,
->>>>>>> 2786b44b
     'hand_mask': 250,
     'layover_shadow_mask': 251,
     'ocean_mask': 254,

import logging
import mimetypes
import os
import time

import cv2
import numpy as np
import rasterio
from osgeo import gdal
from joblib import Parallel, delayed
from rasterio.windows import Window
from scipy import ndimage
from skimage.filters import threshold_multiotsu
from typing import List, Tuple

from dswx_sar import (dswx_sar_util,
                      generate_log,
                      refine_with_bimodality,
                      region_growing)
from dswx_sar.dswx_runconfig import _get_parser, RunConfig


logger = logging.getLogger('dswx_s1')

def get_label_landcover_esa_10():
    '''Get integer number information what they represent
    ESA 10 m
    https://viewer.esa-worldcover.org/worldcover/
    '''
    label = dict()

    label['Tree Cover'] = 10
    label['Shrubs'] = 20
    label['Grassland'] =30
    label['Crop'] = 40
    label['Urban'] = 50
    label['Bare sparse vegetation'] = 60
    label['Snow and Ice'] = 70
    label['Permanent water bodies'] = 80
    label['Herbaceous wetland'] =90
    label['Mangrove'] = 95
    label['Moss and lichen'] = 100
    label['No_data'] = 0

    return label


class FillMaskLandCover:
    def __init__(self, landcover_file_path):
        '''Initialize FillMaskLandCover

        Parameters
        ----------
        landcover_file_path : str
            path for the landcover file
        '''
        self.landcover_file_path = landcover_file_path
        if not os.path.isfile(self.landcover_file_path):
            raise OSError(f"{self.landcover_file_path} is not found")


    def open_landcover(self):
        '''Open landcover map

        Returns
        ----------
        landcover_map : numpy.ndarray
            2 dimensional land cover map
        '''
        landcover_map = dswx_sar_util.read_geotiff(self.landcover_file_path)
        return landcover_map


    def get_mask(self, mask_label):
        '''Obtain areas corresponding to the givin labels from landcover map

        Parameters
        ----------
        mask_label : list[str]
            list of the label

        Returns
        -------
        landcover_binary : numpy.ndarray
            binary layers
        '''
        landcover = self.open_landcover()
        landcover_label = get_label_landcover_esa_10()
        landcover_binary = np.zeros(landcover.shape, dtype=bool)
        for label_name in mask_label:
            logger.info(f'Land Cover: {label_name} is extracted.')
            temp = landcover == landcover_label[f"{label_name}"]
            landcover_binary[temp] = True

        return landcover_binary


def extract_bbox_with_buffer(
        binary: np.ndarray,
        buffer: int,
        ) -> Tuple[List[List[int]], np.ndarray, np.ndarray]:
    """Extract bounding boxes with buffer from binary image and
    save the labeled image.

    Parameters:
    ----------
    binary : np.ndarray
        Binary image containing connected components.
    buffer : int
        Buffer size to expand the bounding boxes.

    Returns:
    -------
    coord_list : Tuple[List[List[int]]
        A tuple containing the list of coordinates for each bounding
        box and the sizes of the connected components.
    sizes :  np.ndarray
        Sizes of the connected components.
    label_image : np.ndarray
        2 dimensional lebel array for each binary object
    """
    rows, cols = binary.shape

    # computes the connected components labeled image of boolean image
    # and also produces a statistics output for each label
    nb_components_water, label_image, stats_water, _ = \
        cv2.connectedComponentsWithStats(binary.astype(np.uint8),
                                         connectivity=8)
    nb_components_water -= 1

    sizes = stats_water[1:, -1]
    bboxes = stats_water[1:, :4]

    coord_list = []
    for i, (x, y, w, h) in enumerate(bboxes):
        # additional buffer areas should be balanced with the object area.
        extra_buffer = int((np.sqrt(2) - 1.2) * np.sqrt(sizes[i]))
        extra_buffer = max(extra_buffer, 1)
        buffer_all = extra_buffer + buffer

        sub_x_start = int(max(0, x - buffer_all))
        sub_y_start = int(max(0, y - buffer_all))
        sub_x_end = int(min(cols, x + w + buffer_all))
        sub_y_end = int(min(rows, y + h + buffer_all))

        coord_list.append([sub_x_start,
                           sub_x_end,
                           sub_y_start,
                           sub_y_end])

    return coord_list, sizes, label_image


def check_water_land_mixture(args):
    """Check for water-land mixture in a given region
    using bimodality metrics.
    This function processes a subset of a water map and intensity
    from a provided bounding box. It identifies regions with a bimodal
    distribution of intensity values, implying a mix of water and land.
    The function further refines these regions using local metrics.

    Parameters:
    ----------
    args : tuple
    Contains the following elements:
        * i (int): Index of the water component.
        * size (int): Size of the water component.
        * minimum_pixel (int): Minimum pixel threshold for processing.
        * bounds (list): List containing bounding box coordinates.
        * int_linear_str (str): Path to the linear intensity raster file.
        * water_label_str (str): Path to the water label raster file.
        * water_mask_str (str): Path to the water mask raster file.
        * pol_ind (int): Polarization index.

    Returns:
    -------
    i : int
        Index of the water component.
    change_flag : bool
        Flag indicating whether any change was made to the water mask.
    water_mask : numpy.ndarray
        Processed water mask.
    """
    i, size, minimum_pixel, bounds, int_linear_str, water_label_str, \
        water_mask_str, pol_ind = args

    x_off = bounds[0]
    y_off = bounds[2]
    width = bounds[1] - bounds[0]
    height = bounds[3] - bounds[2]
    window = Window(x_off, y_off, width, height)

    # read subset of water map and intensity from given bounding box
    with rasterio.open(int_linear_str) as src:
        int_linear = src.read(window=window)
        int_linear = np.squeeze(int_linear[pol_ind, :,:])

    with rasterio.open(water_label_str) as src:
        water_label = src.read(window=window)
        water_label = np.squeeze(water_label)

    with rasterio.open(water_mask_str) as src:
        water_mask = src.read(window=window)
        water_mask = np.squeeze(water_mask)

    change_flag = False
    # label for water object computed from cv2 start from 1.
    target_water = water_label == i + 1
    intensity_array = int_linear[target_water]

    if (size > minimum_pixel) and (intensity_array.size > 0):

        invalid_mask = (np.isnan(intensity_array) | (intensity_array==0))

        # check if the area has bimodality
        metric_obj = refine_with_bimodality.BimodalityMetrics(intensity_array)
        bimodality_flag = metric_obj.compute_metric()

        # extract the area out of image boundary
        out_boundary = (np.isnan(int_linear) == 0) & (water_label == 0)

        if bimodality_flag:
            logger.info(f'landcover: found bimodality {bounds}')
            out_boundary_sub = np.copy(out_boundary)

            # dilation will not be cover the out_boundary_sub area.
            out_boundary_sub[target_water] = 1

            # intensity value only for potential water areas
            int_db_sub = 10 * np.log10(intensity_array[np.invert(invalid_mask)])
            # intensity value for water and adjacent areas within bbox.
            int_db = 10 * np.log10(int_linear)

            # compute multi-thresholds
            threshold_local_otsu = threshold_multiotsu(int_db_sub, nbins=100)
            for t_ind, threshold in enumerate(threshold_local_otsu):
                # assume that the test dark area has trimodal distribution
                if t_ind == 0:
                    # assumes that area is lower than threshold and
                    # belongs to target water
                    dark_water = (int_db < threshold) & (target_water)
                else:
                    dark_water = (int_db < threshold) & \
                                 (int_db >= threshold_local_otsu[t_ind - 1]) & \
                                 (target_water)

                n_dark_water_pixels = np.count_nonzero(dark_water)
                # compute additional iteration number using size.
                # it does not need to be precise.
                add_iter = int((np.sqrt(2) - 1.2) * np.sqrt(n_dark_water_pixels))
                dark_mask_buffer = ndimage.binary_dilation(
                    dark_water,
                    iterations=add_iter,
                    mask=out_boundary_sub)
                dark_water_linear = int_linear[dark_mask_buffer]
                hist_min = np.nanpercentile(10 * np.log10(dark_water_linear), 1)
                hist_max = np.nanpercentile(10 * np.log10(dark_water_linear), 99)

                # Check if the candidates of 'dark water' has distinct backscattering
                # compared to the adjacent pixels using bimodality
                metric_obj_local = refine_with_bimodality.BimodalityMetrics(
                    dark_water_linear,
                    hist_min=hist_min,
                    hist_max=hist_max)

                if not metric_obj_local.compute_metric(
                    ashman_flag=True,
                    bhc_flag=True,
                    bm_flag=True,
                    surface_ratio_flag=True,
                    bc_flag=False):

                    water_mask[dark_water] = 0
                    change_flag = True

                if t_ind == len(threshold_local_otsu) - 1:
                    bright_water_pixels = (int_db >= threshold) & \
                                          (target_water)
                else:
                    bright_water_pixels = \
                        (int_db >= threshold) & \
                        (int_db < threshold_local_otsu[t_ind+1]) & \
                        (target_water)

                n_bright_water_pixels = np.count_nonzero(bright_water_pixels)
                add_iter = int((np.sqrt(2) - 1.2) * np.sqrt(n_bright_water_pixels))
                bright_mask_buffer = ndimage.binary_dilation(
                    bright_water_pixels,
                    iterations=add_iter,
                    mask=out_boundary_sub)
                bright_water_linear = int_linear[bright_mask_buffer]
                bright_water_linear[bright_water_linear == 0] = np.nan
                hist_min = np.nanpercentile(10 * np.log10(bright_water_linear), 2)
                hist_max = np.nanpercentile(10 * np.log10(bright_water_linear), 98)
                metric_obj_local = refine_with_bimodality.BimodalityMetrics(
                    bright_water_linear,
                    hist_min=hist_min,
                    hist_max=hist_max)

                if not metric_obj_local.compute_metric(ashman_flag=True,
                    bhc_flag=True,
                    bm_flag=True,
                    surface_ratio_flag=True,
                    bc_flag=False):
                    water_mask[bright_water_pixels] = 0
                    change_flag = True

    return i, change_flag, water_mask


def split_extended_water_parallel(
        water_mask: np.ndarray,
        pol_ind: int,
        outputdir: str,
        meta_info: dict,
        input_dict: dict,
        number_workers : int) -> np.ndarray:
    """Split extended water areas into smaller subsets based on
    bounding boxes with buffer.

    Parameters:
    -----------
    water_mask : np.ndarray
        Binary mask representing the water areas.
    pol_ind : int
        Index of the polarization.
    outputdir : str
        Directory to save the resulting water mask.
    meta_info : dict
        Metadata information including geotransform and projection.
    input_dict : dict
        Dictionary containing input data including
        intensity and water mask.

    Returns:
    -------
    water_mask : np.ndarray
        The updated water mask with extended water areas split
        into smaller subsets.
    """

    coord_list, sizes, label_image = extract_bbox_with_buffer(
        binary=water_mask,
        buffer=10)

    water_label_filename =  'water_label_landcover.tif'
    water_label_str = os.path.join(outputdir, water_label_filename)
    dswx_sar_util.save_raster_gdal(
                    data=label_image,
                    output_file=water_label_str,
                    geotransform=meta_info['geotransform'],
                    projection=meta_info['projection'],
                    scratch_dir=outputdir)
    # check if the individual water body candidates has bimodality
    # bright water vs dark water
    # water vs land
    minimum_pixel = 5000
    args_list = [(i, sizes[i], minimum_pixel, coord_list[i],
                  input_dict['intensity'],
                  water_label_str,
                  input_dict['water_mask'],
                  pol_ind) for i in range(0, len(sizes))]

    # check if the objects have heterogeneous characteristics (bimodality)
    # If so, split the objects using multi-otsu thresholds and check bimodality.
    results = Parallel(n_jobs=number_workers)(delayed(check_water_land_mixture)(args)
                                  for args in args_list)

    # If water need to be refined (change_flat=True), then update the water mask.
    for i, change_flag, water_mask_subset in results:
        if change_flag:
            water_mask[coord_list[i][2] : coord_list[i][3],
                       coord_list[i][0] : coord_list[i][1]] = water_mask_subset

    return water_mask


def compute_spatial_coverage_from_ancillary_parallel(
        water_mask: np.ndarray,
        ref_water: np.ndarray,
        mask_landcover: np.ndarray,
        outputdir: str,
        meta_info: dict,
        spatial_coverage_threshold: float = 0.5,
        number_workers: int = -1,
    ) -> np.ndarray:
    """Compute spatial coverage of water areas based on ancillary information.

    Parameters:
        water_mask : np.ndarray
            Binary mask representing the water areas.
        ref_water : np.ndarray
            Reference water information.
        mask_landcover : np.ndarray
            Mask representing landcover areas.
        spatial_coverage_threshold : float
            Threshold for spatial coverage of land.
            If the spatial coverage is higher than threshold,
            it is reclassified as land.
        outputdir : str
            Directory to save the resulting water mask.
        meta_info : dict
            Metadata information including geotransform and projection.

    Returns:
        np.ndarray: The computed mask representing the portion of water areas.
    """

    coord_list, sizes, label_image = extract_bbox_with_buffer(
        binary=water_mask,
        buffer=10)

    # Save label image into geotiff file. The labels are assigned to
    # dark land candidates. This Geotiff file will be used in parallel
    # processing to read sub-areas instead of reading entire image.
    water_label_filename = 'water_label_landcover_spatial_coverage.tif'
    water_label_str = os.path.join(outputdir, water_label_filename)
    dswx_sar_util.save_raster_gdal(
        data=label_image,
        output_file=water_label_str,
        geotransform=meta_info['geotransform'],
        projection=meta_info['projection'],
        scratch_dir=outputdir)

    nb_components_water = len(sizes)

    test_output = np.zeros(len(sizes))
    # From reference water map (0: non-water, 1: permanent water) and
    # landcover map (ex. bare/sparse vegetation), extract the areas
    # which are likely mis-classified as water.
    dry_darkland = np.logical_and(mask_landcover,
                                  ref_water < 0.05)

    ref_land_tif_str = os.path.join(outputdir,
                                    "maskedout_ancillary_2_landcover.tif")
    dswx_sar_util.save_dswx_product(
        dry_darkland.astype(np.uint8),
        ref_land_tif_str,
        geotransform=meta_info['geotransform'],
        projection=meta_info['projection'],
        description='Water classification (WTR)',
        scratch_dir=outputdir)

    # Arrange arguments to be used for parallel processing
    args_list = [(i, sizes[i], spatial_coverage_threshold, coord_list[i],
                  water_label_str, ref_land_tif_str)
                 for i in range(len(sizes))]

    # Output consists of index and 2D image consisting of True/Flase.
    # True represents the land and False represents not-land.
    results = Parallel(n_jobs=number_workers)(delayed(compute_spatial_coverage)(args)
                                  for args in args_list)
    for i, test_output_i in results:
        test_output[i] = test_output_i

    # Convert 1D array result to 2D image.
    old_val = np.arange(1, nb_components_water + 1) - 0.1
    kin = np.searchsorted(old_val, label_image)
    test_output = np.insert(test_output, 0, 0, axis=0)
    mask_water_image = test_output[kin]

    return mask_water_image


def compute_spatial_coverage(args):
    """Compute the spatial coverage of non-water areas
    based on given arguments.

    Parameters:
    -----------
    args (tuple): Tuple containing the following arguments:
        i (int): Index of the current iteration.
        size (int): Size of the current component.
        threshold (float): Threshold value for comparison.
        bounds (list): List containing the bounds of the subset.
        water_label_str (str): Path to the water label file.
        ref_land_tif_str (str): Path to the reference land file.

    Returns:
    --------
        tuple: Tuple containing the index (i) and the test output (test_output_i).
    """
    i, size, threshold, bounds, water_label_str, ref_land_tif_str = args
<<<<<<< HEAD
    row = bounds[0]
    col = bounds[2]
    width = bounds[1] - bounds[0]
    height = bounds[3] - bounds[2]
    window = Window(row, col, width, height)
=======
    x_off = bounds[0]
    y_off = bounds[2]
    width = bounds[1] - bounds[0]
    height = bounds[3] - bounds[2]
    window = Window(x_off, y_off, width, height)
>>>>>>> 4b0de66d

    # read subset of water map and intensity from given bounding box
    with rasterio.open(ref_land_tif_str) as src:
        mask_excluded_ancillary = src.read(window=window)
        mask_excluded_ancillary = np.squeeze(mask_excluded_ancillary)

    with rasterio.open(water_label_str) as src:
        water_label = src.read(window=window)
        water_label = np.squeeze(water_label)

    mask_water = water_label == i + 1
    ref_land_portion = np.nanmean(mask_excluded_ancillary[mask_water])
    test_output_i = ref_land_portion > threshold

    return i, test_output_i


def extend_land_cover(landcover_path,
                      reference_landcover_binary,
                      target_landcover,
                      exclude_area_rg,
                      metainfo,
                      scratch_dir):

    mask_obj = FillMaskLandCover(landcover_path)

    mask_excluded_candidate = mask_obj.get_mask(
        mask_label=target_landcover)

    new_landcover = np.zeros(
        reference_landcover_binary.shape,
        dtype='float32')

    new_landcover[reference_landcover_binary] = 1
    new_landcover[mask_excluded_candidate] = 0.75

    excluded_rg_path = os.path.join(
        scratch_dir, f"landcover_excluded_rg.tif")
    dswx_sar_util.save_dswx_product(
        exclude_area_rg,
        excluded_rg_path,
        geotransform=metainfo['geotransform'],
        projection=metainfo['projection'],
        description='Water classification (WTR)',
        scratch_dir=scratch_dir
        )

    darkland_tif_str = os.path.join(
        scratch_dir, f"landcover_target.tif")
    dswx_sar_util.save_dswx_product(
        reference_landcover_binary,
        darkland_tif_str,
        geotransform=metainfo['geotransform'],
        projection=metainfo['projection'],
        description='Water classification (WTR)',
        scratch_dir=scratch_dir
        )

    darkland_cand_tif_str = os.path.join(
        scratch_dir, f"landcover_target_candidate.tif")
    dswx_sar_util.save_raster_gdal(
        np.array(new_landcover, dtype='float32'),
        darkland_cand_tif_str,
        geotransform=metainfo['geotransform'],
        projection=metainfo['projection'],
        scratch_dir=scratch_dir,
        datatype='float32')

    temp_rg_tif_path = os.path.join(
        scratch_dir, f'landcover_temp_transition.tif')

    region_growing.run_parallel_region_growing(
        darkland_cand_tif_str,
        temp_rg_tif_path,
        exclude_area_path=excluded_rg_path,
        lines_per_block=1000,
        initial_threshold=0.9,
        relaxed_threshold=0.7,
        maxiter=0)

    fuzzy_map = dswx_sar_util.read_geotiff(darkland_cand_tif_str)
    temp_rg = dswx_sar_util.read_geotiff(temp_rg_tif_path)

    # replace the fuzzy values with 1 for the pixels
    # where the region-growing already applied
    fuzzy_map[temp_rg == 1] = 1

    # Run region-growing again for entire image
    region_grow_map = region_growing.region_growing(
        fuzzy_map,
        initial_threshold=0.9,
        relaxed_threshold=0.7,
        maxiter=0)
    reference_landcover_binary[region_grow_map] = 1

    return reference_landcover_binary


def extract_boundary(binary_data):
    """Extracts the boundary of a binary image."""
    # Dilate the binary data and then subtract the original data.
    erosion = ndimage.binary_erosion(binary_data)
    return np.bitwise_xor(binary_data, erosion)


def extract_values_using_boundary(boundary_data, float_data):
    """Extracts values from float_data where boundary_data is 1."""
    data_array = float_data[boundary_data == 1]
    float_data[boundary_data == 0] = 0

    return data_array, float_data


def estimate_height_variation(target_area,
                              height_std_threshold,
                              hand_path,
                              debug_mode,
                              metainfo,
                              scratch_dir):
    hand_obj = gdal.Open(hand_path)

    coord_lists, sizes, output_water = \
        extract_bbox_with_buffer(target_area, 10)
    nb_components_water = len(sizes)
    height_array = np.zeros(nb_components_water)
    hand_std_binary = np.zeros(target_area.shape, dtype='byte')
    hand_std_image = np.zeros(target_area.shape, dtype='float32')
    
    for ind, coord_list in enumerate(coord_lists):
        sub_x_start, sub_x_end, sub_y_start, sub_y_end = coord_list
        sub_win_x = int(sub_x_end - sub_x_start)
        sub_win_y = int(sub_y_end - sub_y_start)
        sub_water_label = output_water[sub_y_start:sub_y_end,
                                       sub_x_start:sub_x_end]
        sub_hand = hand_obj.ReadAsArray(sub_x_start,
                                        sub_y_start,
                                        sub_win_x,
                                        sub_win_y)
        initial_area = sub_water_label == ind + 1

        water_boundary = extract_boundary(np.array(sub_water_label == ind + 1, dtype='byte')
                                          )
        hand_line_data, hand_image_data = extract_values_using_boundary(water_boundary, sub_hand)
        hand_std = np.nanstd(hand_line_data)
        height_array[ind] = np.nanstd(hand_line_data)

        hand_std_image[sub_y_start:sub_y_end,
                       sub_x_start:sub_x_end] += hand_image_data
        if hand_std > height_std_threshold:
            final_binary = np.zeros(sub_hand.shape, dtype='byte')
            area_median = np.median(hand_line_data)
            hand_threshold_erosion = area_median + hand_std * 1
            hand_image_mask = hand_image_data > hand_threshold_erosion
            # final_binary[hand_image_data <= hand_threshold_erosion] = 1
            bad_hand_count = 1
            iter_count = 0
            while bad_hand_count > 0:
                new_binary = ndimage.binary_erosion(
                    initial_area,
                    mask=hand_image_mask)
                new_bound = extract_boundary(new_binary)
                hand_line_data, hand_image_data = \
                    extract_values_using_boundary(new_bound, sub_hand)
                hand_image_mask = hand_image_data > hand_threshold_erosion
                bad_hand_count = np.sum(hand_image_mask)
                initial_area = new_binary
                iter_count += 1
            final_binary[new_binary==1] = 1
            hand_std_binary[sub_y_start:sub_y_end,
                    sub_x_start:sub_x_end] += final_binary
        else:
            hand_std_binary[sub_y_start:sub_y_end,
                    sub_x_start:sub_x_end] += initial_area

    output_water = np.array(output_water)
    old_val = np.arange(1, nb_components_water + 1) - .1
    index_array_to_image = np.searchsorted(old_val, output_water)
    height_array =  np.insert(height_array, 0, 0, axis=0)
    height_std_raster = height_array[index_array_to_image]
   # hand_std_binary[height_std_raster <= height_std_threshold] = 1
    # hand_std_binary[target_area == 0] = 0
    # hand_std_binary[sub_y_start:sub_y_end,
    #                 sub_x_start:sub_x_end] = final_binary
    if debug_mode:
        hand_std_path = os.path.join(
            scratch_dir, f"landcover_hand_std.tif")
        dswx_sar_util.save_raster_gdal(
            np.array(height_std_raster, dtype='float32'),
            hand_std_path,
            geotransform=metainfo['geotransform'],
            projection=metainfo['projection'],
            scratch_dir=scratch_dir,
            datatype='float32')
        hand_std_path = os.path.join(
            scratch_dir, f"landcover_hand_std_image.tif")
        dswx_sar_util.save_raster_gdal(
            np.array(hand_std_image, dtype='float32'),
            hand_std_path,
            geotransform=metainfo['geotransform'],
            projection=metainfo['projection'],
            scratch_dir=scratch_dir,
            datatype='float32')
        hand_binary_path = os.path.join(
            scratch_dir, f"landcover_hand_bindary.tif")
        dswx_sar_util.save_dswx_product(
            hand_std_binary,
            hand_binary_path,
            geotransform=metainfo['geotransform'],
            projection=metainfo['projection'],
            scratch_dir=scratch_dir
            )

    del hand_obj
    return hand_std_binary



def get_darkland_from_intensity(intensity_path,
                                lines_per_block,
                                pol_list,
                                co_pol_threshold,
                                cross_pol_threshold):
    band_meta = dswx_sar_util.get_meta_from_tif(intensity_path)
    data_length = band_meta['length']
    data_width = band_meta['width']
    data_shape = [data_length, data_width]

    pad_shape = (0, 0)
    block_params = dswx_sar_util.block_param_generator(
        lines_per_block,
        data_shape,
        pad_shape)

    for block_param in block_params:
        intensity_block = dswx_sar_util.get_raster_block(
            intensity_path, block_param)
    
    if band_meta['band_number'] < 3:
        num_band, cols, rows = np.shape(intensity_block)
    else:
        cols, rows = np.shape(intensity_block)
        num_band = 1
        intensity_block = np.reshape(intensity_block, [num_band, cols, rows])

    # 1) Identify low-backscattering areas
    low_backscatter_cand = np.ones([cols, rows], dtype=bool)
    for pol_ind, pol in enumerate(pol_list):
        if pol in ['VV', 'HH']:
            pol_threshold = co_pol_threshold
        elif pol in ['VH', 'HV']:
            pol_threshold = cross_pol_threshold
        else:
            continue  # Skip unknown polarizations
        low_backscatter = 10 * np.log10(intensity_block[pol_ind, :, :]) < pol_threshold
        low_backscatter_cand = np.logical_and(low_backscatter,
                                              low_backscatter_cand)

    return low_backscatter_cand


def run(cfg):
    '''
    Remove the false water which have low backscattering based on the
    occurrence map and landcover map.
    '''
    logger.info('Starting DSWx-S1 masking with ancillary data')

    t_all = time.time()
    outputdir = cfg.groups.product_path_group.scratch_path
    processing_cfg = cfg.groups.processing
    pol_list = processing_cfg.polarizations
    pol_str = '_'.join(pol_list)
    co_pol_ind = 0

    water_cfg = processing_cfg.reference_water
    ref_water_max = water_cfg.max_value
    ref_no_data = water_cfg.no_data_value

    # options for masking with ancillary data
    masking_ancillary_cfg = processing_cfg.masking_ancillary
    number_workers = masking_ancillary_cfg.number_cpu

    dry_water_area_threshold = masking_ancillary_cfg.water_threshold
    extended_landcover_flag = masking_ancillary_cfg.extended_darkland
    hand_variation_mask = masking_ancillary_cfg.hand_variation_mask
    hand_variation_threshold = masking_ancillary_cfg.hand_variation_threshold
    landcover_masking_list = masking_ancillary_cfg.land_cover_darkland_list
    landcover_masking_extension_list = masking_ancillary_cfg.land_cover_darkland_extension_list
  
    # Binary water map extracted from region growing
    water_map_tif_str = os.path.join(
        outputdir, f'region_growing_output_binary_{pol_str}.tif')
    water_map = dswx_sar_util.read_geotiff(water_map_tif_str)
    water_meta = dswx_sar_util.get_meta_from_tif(water_map_tif_str)

    # Filtered SAR intensity image
    filt_im_str = os.path.join(outputdir, f"filtered_image_{pol_str}.tif")
    band_set = dswx_sar_util.read_geotiff(filt_im_str)

    # Reference water map
    interp_wbd_str = os.path.join(outputdir, 'interpolated_wbd.tif')
    interp_wbd = dswx_sar_util.read_geotiff(interp_wbd_str)
    interp_wbd = np.array(interp_wbd, dtype='float32')

    # HAND
    hand_path_str = os.path.join(outputdir, 'interpolated_hand.tif')
    if hand_variation_mask:
        hand_std_map = estimate_height_variation(
            water_map,
            hand_variation_threshold,
            hand_path_str,
            debug_mode=processing_cfg.debug_mode,
            metainfo=water_meta,
            scratch_dir=outputdir)

    # Worldcover map
    landcover_path = os.path.join(outputdir, 'interpolated_landcover.tif')

    # Identify target areas from landcover
    mask_obj = FillMaskLandCover(landcover_path)
    mask_excluded_landcover = mask_obj.get_mask(
        mask_label=landcover_masking_list)

    if extended_landcover_flag:
        logger.info('Extending landcover enabled.')
        rg_excluded_area = (interp_wbd>dry_water_area_threshold)
        # if hand_variation_mask:
        #     rg_excluded_area = rg_excluded_area | (hand_std_map == 1)

        mask_excluded_landcover = extend_land_cover(
            landcover_path=landcover_path,
            reference_landcover_binary=mask_excluded_landcover,
            target_landcover=landcover_masking_extension_list,
            exclude_area_rg=rg_excluded_area,
            metainfo=water_meta,
            scratch_dir=outputdir)
        logger.info('Landcover extension completed.')

    input_file_dict = {'intensity': filt_im_str,
                       'landcover': landcover_path,
                       'reference_water': interp_wbd_str,
                       'water_mask': water_map_tif_str}

    if band_set.ndim == 3:
        num_band, cols, rows = np.shape(band_set)
    else:
        cols, rows = np.shape(band_set)
        num_band = 1
        band_set = np.reshape(band_set, [num_band, cols, rows])

    # 1) Identify low-backscattering areas
    low_backscatter_cand = np.ones([cols, rows], dtype=bool)
    for pol_ind, pol in enumerate(pol_list):
        if pol in ['VV', 'HH']:
            pol_threshold = masking_ancillary_cfg.co_pol_threshold
        elif pol in ['VH', 'HV']:
            pol_threshold = masking_ancillary_cfg.cross_pol_threshold
        else:
            continue  # Skip unknown polarizations
        low_backscatter = 10 * np.log10(band_set[pol_ind, :, :]) < pol_threshold
        low_backscatter_cand = np.logical_and(low_backscatter,
                                              low_backscatter_cand)

    # 2) Create intial mask binary
    # mask_excluded indicates the areas satisfying all conditions which are
    # 1: 5 % of water occurrence over 37 year (Pekel)
    # 2: specified landcovers (bare ground, sparse vegetation, urban, moss...)
    # 3: low backscattering area
    # mask = intersect of landcover mask + no water + dark land
    mask_excluded = (mask_excluded_landcover) & \
                    (interp_wbd / ref_water_max < dry_water_area_threshold) & \
                    (low_backscatter_cand)

    # 3) The water candidates extracted in the previous step (region growing)
    # can have dark land and water in one singe polygon where dark land and water
    # are spatially connected. Here 'split_extended_water' checks
    # if the backscatter splits into smaller pieces that are distinguishable.
    # So 'split_extended_water' checks for bimodality for each polygon.
    # If so, the code calculates a threshold and checks the bimodality
    # for each split area.
    input_map = np.where(water_map == 1, 1, 0)
    split_mask_water_raster = split_extended_water_parallel(
        input_map,
        co_pol_ind,
        outputdir,
        water_meta,
        input_file_dict,
        number_workers)

    # 4) re-define false water candidate estimated from 'split_extended_water_parallel'
    # by considering the spatial coverage with the ancillary files
    false_water_cand = (split_mask_water_raster == 0) & (water_map==1)
    mask_water_image = compute_spatial_coverage_from_ancillary_parallel(
                    false_water_cand,
                    ref_water=interp_wbd/ref_water_max,
                    mask_landcover=mask_excluded_landcover,
                    outputdir=outputdir,
                    meta_info=water_meta,
                    number_workers=number_workers)

    dark_land = (mask_water_image == 1) | mask_excluded

    water_map[dark_land] = 0

    if hand_variation_mask:
        hand_std_map = estimate_height_variation(
            water_map,
            hand_variation_threshold,
            hand_path_str,
            debug_mode=processing_cfg.debug_mode,
            metainfo=water_meta,
            scratch_dir=outputdir)
        water_map[hand_std_map == 0] = 0


    water_tif_str = os.path.join(
        outputdir, f"refine_landcover_binary_{pol_str}.tif")
    dswx_sar_util.save_dswx_product(
        water_map,
        water_tif_str,
        geotransform=water_meta['geotransform'],
        projection=water_meta['projection'],
        description='Water classification (WTR)',
        scratch_dir=outputdir,
        dark_land=dark_land)

    if processing_cfg.debug_mode:
        excluded_path = os.path.join(
            outputdir, f"landcover_exclude_{pol_str}.tif")
        dswx_sar_util.save_dswx_product(
            mask_excluded_landcover,
            excluded_path,
            geotransform=water_meta['geotransform'],
            projection=water_meta['projection'],
            description='Water classification (WTR)',
            scratch_dir=outputdir
            )

        darkland_tif_str = os.path.join(outputdir,
                                        f"landcover_dark_land_binary_{pol_str}.tif")
        dswx_sar_util.save_dswx_product(
            mask_excluded,
            darkland_tif_str,
            geotransform=water_meta['geotransform'],
            projection=water_meta['projection'],
            description='Water classification (WTR)',
            scratch_dir=outputdir
            )

        test_tif_str = os.path.join(outputdir,
                                    f"test_land_binary_{pol_str}.tif")
        dswx_sar_util.save_dswx_product(
            np.array(false_water_cand, dtype=np.uint8),
            test_tif_str,
            geotransform=water_meta['geotransform'],
            projection=water_meta['projection'],
            description='Water classification (WTR)',
            scratch_dir=outputdir
            )

        darkland_str = os.path.join(
            outputdir, f"split_dark_land_candidate_{pol_str}.tif")
        dswx_sar_util.save_dswx_product(
            split_mask_water_raster,
            darkland_str,
            geotransform=water_meta['geotransform'],
            projection=water_meta['projection'],
            description='Darkland candidates',
            scratch_dir=outputdir,
            dark_land=dark_land)

        darkland_str = os.path.join(
            outputdir, f"dark_land_50_candidate_{pol_str}.tif")
        dswx_sar_util.save_dswx_product(
            mask_water_image,
            darkland_str,
            geotransform=water_meta['geotransform'],
            projection=water_meta['projection'],
            description='Darkland candidates',
            scratch_dir=outputdir,
            dark_land=dark_land)

        test_tif_str = os.path.join(outputdir,
                                    f"test_land_binary_{pol_str}.tif")
        dswx_sar_util.save_dswx_product(
                    np.array(false_water_cand,
                             dtype=np.uint8),
                    test_tif_str,
                    geotransform=water_meta['geotransform'],
                    projection=water_meta['projection'],
                    description='Water classification (WTR)',
                    scratch_dir=outputdir
                    )
    t_all_elapsed = time.time() - t_all
    logger.info(f"successfully ran landcover masking in {t_all_elapsed:.3f} seconds")


def main():

    parser = _get_parser()

    args = parser.parse_args()

    generate_log.configure_log_file(args.log_file)

    mimetypes.add_type("text/yaml", ".yaml", strict=True)
    flag_first_file_is_text = 'text' in mimetypes.guess_type(
        args.input_yaml[0])[0]

    if len(args.input_yaml) > 1 and flag_first_file_is_text:
        logger.info('ERROR only one runconfig file is allowed')
        return

    if flag_first_file_is_text:
        cfg = RunConfig.load_from_yaml(args.input_yaml[0], 'dswx_s1', args)

    run(cfg)


if __name__ == '__main__':
    main()<|MERGE_RESOLUTION|>--- conflicted
+++ resolved
@@ -481,19 +481,12 @@
         tuple: Tuple containing the index (i) and the test output (test_output_i).
     """
     i, size, threshold, bounds, water_label_str, ref_land_tif_str = args
-<<<<<<< HEAD
-    row = bounds[0]
-    col = bounds[2]
-    width = bounds[1] - bounds[0]
-    height = bounds[3] - bounds[2]
-    window = Window(row, col, width, height)
-=======
+
     x_off = bounds[0]
     y_off = bounds[2]
     width = bounds[1] - bounds[0]
     height = bounds[3] - bounds[2]
     window = Window(x_off, y_off, width, height)
->>>>>>> 4b0de66d
 
     # read subset of water map and intensity from given bounding box
     with rasterio.open(ref_land_tif_str) as src:

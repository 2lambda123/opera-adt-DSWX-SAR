--- conflicted
+++ resolved
@@ -403,7 +403,6 @@
                     intensity_path = \
                         f'{scratch_dir}/{mosaic_prefix}_{pol}.tif'
 
-<<<<<<< HEAD
                     intensity = dswx_sar_util.get_raster_block(
                         intensity_path, block_param)
 
@@ -416,16 +415,6 @@
                     filtered_intensity = filter_SAR.lee_enhanced_filter(
                                     intensity,
                                     win_size=filter_size)
-=======
-        else:
-            logger.info(f'opening {pol}')
-            filename = \
-                    f'{scratch_dir}/{mosaic_prefix}_{pol}.tif'
-            temp_raster = dswx_sar_util.read_geotiff(
-                    filename)
-            intensity.append(np.abs(temp_raster))
->>>>>>> bde35d7e
-
                 else:
                     filtered_intensity = intensity
 
